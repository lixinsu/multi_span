#!/usr/bin/env python3

import argparse
import logging
from tqdm import trange

import torch
import torch.nn.functional as F
import numpy as np

from pytorch_pretrained_bert import GPT2LMHeadModel, GPT2Tokenizer

logging.basicConfig(format = '%(asctime)s - %(levelname)s - %(name)s -   %(message)s',
                    datefmt = '%m/%d/%Y %H:%M:%S',
                    level = logging.INFO)
logger = logging.getLogger(__name__)

def top_k_logits(logits, k):
    """
    Masks everything but the k top entries as -infinity (1e10).
    Used to mask logits such that e^-infinity -> 0 won't contribute to the
    sum of the denominator.
    """
    if k == 0:
        return logits
    else:
        values = torch.topk(logits, k)[0]
        batch_mins = values[:, -1].view(-1, 1).expand_as(logits)
        return torch.where(logits < batch_mins, torch.ones_like(logits) * -1e10, logits)

def sample_sequence(model, length, start_token=None, batch_size=None, context=None, temperature=1, top_k=0, device='cuda', sample=True):
    if start_token is None:
        assert context is not None, 'Specify exactly one of start_token and context!'
        context = torch.tensor(context, device=device, dtype=torch.long).unsqueeze(0).repeat(batch_size, 1)
    else:
        assert context is None, 'Specify exactly one of start_token and context!'
        context = torch.full((batch_size, 1), start_token, device=device, dtype=torch.long)
    prev = context
    output = context
    past = None
    with torch.no_grad():
        for i in trange(length):
            logits, past = model(prev, past=past)
            logits = logits[:, -1, :] / temperature
            logits = top_k_logits(logits, k=top_k)
            log_probs = F.softmax(logits, dim=-1)
            if sample:
                prev = torch.multinomial(log_probs, num_samples=1)
            else:
                _, prev = torch.topk(log_probs, k=1, dim=-1)
            output = torch.cat((output, prev), dim=1)
    return output

def run_model():
    parser = argparse.ArgumentParser()
    parser.add_argument('--model_name_or_path', type=str, default='gpt2', help='pretrained model name or path to local checkpoint')
    parser.add_argument("--seed", type=int, default=0)
    parser.add_argument("--nsamples", type=int, default=1)
    parser.add_argument("--batch_size", type=int, default=-1)
    parser.add_argument("--length", type=int, default=-1)
    parser.add_argument("--temperature", type=int, default=1)
    parser.add_argument("--top_k", type=int, default=0)
    parser.add_argument('--unconditional', action='store_true', help='If true, unconditional generation.')
    args = parser.parse_args()
    print(args)

    if args.batch_size == -1:
        args.batch_size = 1
    assert args.nsamples % args.batch_size == 0

    np.random.seed(args.seed)
    torch.random.manual_seed(args.seed)
    torch.cuda.manual_seed(args.seed)
    device = torch.device("cuda" if torch.cuda.is_available() else "cpu")

    enc = GPT2Tokenizer.from_pretrained(args.model_name_or_path)
    model = GPT2LMHeadModel.from_pretrained(args.model_name_or_path)
    model.to(device)
    model.eval()

    if args.length == -1:
        args.length = model.config.n_ctx // 2
    elif args.length > model.config.n_ctx:
        raise ValueError("Can't get samples longer than window size: %s" % model.config.n_ctx)

<<<<<<< HEAD
    if not args.unconditional:
        while True:
=======
    while True:
        context_tokens = []
        if not args.unconditional:
>>>>>>> 7e7e4753
            raw_text = input("Model prompt >>> ")
            while not raw_text:
                print('Prompt should not be empty!')
                raw_text = input("Model prompt >>> ")
            context_tokens = enc.encode(raw_text)
            generated = 0
            for _ in range(args.nsamples // args.batch_size):
                out = sample_sequence(
                    model=model, length=args.length,
                    context=context_tokens,
                    start_token=None,
                    batch_size=args.batch_size,
                    temperature=args.temperature, top_k=args.top_k, device=device
                )
                out = out[:, len(context_tokens):].tolist()
                for i in range(args.batch_size):
                    generated += 1
                    text = enc.decode(out[i])
                    print("=" * 40 + " SAMPLE " + str(generated) + " " + "=" * 40)
                    print(text)
            print("=" * 80)
    if args.unconditional:
        generated = 0
        for _ in range(args.nsamples // args.batch_size):
            out = sample_sequence(
                model=model, length=args.length,
                context=None,
                start_token=enc.encoder['<|endoftext|>'],
                batch_size=args.batch_size,
                temperature=args.temperature, top_k=args.top_k, device=device
            )
            out = out[:,1:].tolist()
            for i in range(args.batch_size):
                generated += 1
                text = enc.decode(out[i])
                print("=" * 40 + " SAMPLE " + str(generated) + " " + "=" * 40)
                print(text)
        print("=" * 80)
        if args.unconditional:
            break

if __name__ == '__main__':
    run_model()

<|MERGE_RESOLUTION|>--- conflicted
+++ resolved
@@ -83,14 +83,9 @@
     elif args.length > model.config.n_ctx:
         raise ValueError("Can't get samples longer than window size: %s" % model.config.n_ctx)
 
-<<<<<<< HEAD
-    if not args.unconditional:
-        while True:
-=======
     while True:
         context_tokens = []
         if not args.unconditional:
->>>>>>> 7e7e4753
             raw_text = input("Model prompt >>> ")
             while not raw_text:
                 print('Prompt should not be empty!')
